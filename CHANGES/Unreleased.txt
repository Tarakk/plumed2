--- conflicted
+++ resolved
@@ -46,7 +46,8 @@
   - VMEAN and VSUM allow one to calculate the sum of a set of vectors calculated by VectorMultiColvar.  Note these
   can also be used in tandem with \ref AROUND or \ref MFILTER_MORE to calculate the average vector within a particular
   part of the cell or the average vector amonst those that have a magnitude greater than some tolerance
-<<<<<<< HEAD
+- Other changes:
+  - File reader now supports dos newlines as well as files with no endline at the end.
 
 For developers:
 
@@ -58,9 +59,4 @@
 a new multicolvar it should be relatively straightforward to translate them so they can exploit this new version of the code.  Look 
 at what has been done to the other multicolvars in there for guidance.  Sorry for any inconvenience caused.
 
-
-=======
-- Other changes:
-  - File reader now supports dos newlines as well as files with no endline at the end.
->>>>>>> a3fc7f33
 */