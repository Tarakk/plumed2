--- conflicted
+++ resolved
@@ -176,17 +176,9 @@
   MultiValue myvals;
   reference::ReferenceValuePack mypack;
 /// The position of the reference configuration (the one we align to)
-<<<<<<< HEAD
-  ReferenceConfiguration* myref; 
+  reference::ReferenceConfiguration* myref; 
 /// The eigenvectors we are interested in
-  std::vector<Direction> directions;
-=======
-  reference::ReferenceConfiguration* myref; 
-/// The eigenvectors for the atomic displacements
-  Matrix<Vector> atom_eigv;
-/// The eigenvectors for the displacements in argument space
-  Matrix<double> arg_eigv;
->>>>>>> da5b24e3
+  std::vector<reference::Direction> directions;
 /// Stuff for applying forces
   std::vector<double> forces, forcesToApply;
 public:
@@ -248,14 +240,9 @@
      expandArgKeywordInPDB( mypdb );
      if(do_read){
         if( nfram==0 ){
-<<<<<<< HEAD
-           myref = metricRegister().create<ReferenceConfiguration>( mtype, mypdb );
-           Direction* tdir = dynamic_cast<Direction*>( myref );
+           myref = reference::metricRegister().create<reference::ReferenceConfiguration>( mtype, mypdb );
+           reference::Direction* tdir = dynamic_cast<Direction*>( myref );
            if( tdir ) error("first frame should be reference configuration - not direction of vector");
-=======
-           myref = reference::metricRegister().create<reference::ReferenceConfiguration>( mtype, mypdb );
-           if( myref->isDirection() ) error("first frame should be reference configuration - not direction of vector");
->>>>>>> da5b24e3
            if( !myref->pcaIsEnabledForThisReference() ) error("can't do PCA with reference type " + mtype );
            std::vector<std::string> remarks( mypdb.getRemark() ); std::string rtype;
            bool found=Tools::parse( remarks, "TYPE", rtype ); 
