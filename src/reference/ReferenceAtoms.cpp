/* +++++++++++++++++++++++++++++++++++++++++++++++++++++++++++++++++++++++++
   Copyright (c) 2013-2016 The plumed team
   (see the PEOPLE file at the root of the distribution for a list of names)

   See http://www.plumed.org for more information.

   This file is part of plumed, version 2.

   plumed is free software: you can redistribute it and/or modify
   it under the terms of the GNU Lesser General Public License as published by
   the Free Software Foundation, either version 3 of the License, or
   (at your option) any later version.

   plumed is distributed in the hope that it will be useful,
   but WITHOUT ANY WARRANTY; without even the implied warranty of
   MERCHANTABILITY or FITNESS FOR A PARTICULAR PURPOSE.  See the
   GNU Lesser General Public License for more details.

   You should have received a copy of the GNU Lesser General Public License
   along with plumed.  If not, see <http://www.gnu.org/licenses/>.
+++++++++++++++++++++++++++++++++++++++++++++++++++++++++++++++++++++++++ */
#include "ReferenceAtoms.h"
#include "tools/OFile.h"
#include "tools/PDB.h"

namespace PLMD {
namespace reference {

ReferenceAtoms::ReferenceAtoms( const ReferenceConfigurationOptions& ro ):
ReferenceConfiguration(ro),
checks_were_disabled(false)
{
}

void ReferenceAtoms::readAtomsFromPDB( const PDB& pdb, const bool allowblocks  ){
  if( !allowblocks && pdb.getNumberOfAtomBlocks()!=1 ) error("found multi-atom-block pdb format but expecting only one block of atoms");  

  for(unsigned i=0;i<pdb.size();++i){
     indices.push_back( pdb.getAtomNumbers()[i] ); reference_atoms.push_back( pdb.getPositions()[i] );
     align.push_back( pdb.getOccupancy()[i] ); displace.push_back( pdb.getBeta()[i] );
  }
  atom_der_index.resize( reference_atoms.size() );
}

void ReferenceAtoms::setAtomNumbers( const std::vector<AtomNumber>& numbers ){
  reference_atoms.resize( numbers.size() ); align.resize( numbers.size() );
  displace.resize( numbers.size() ); atom_der_index.resize( numbers.size() );
  indices.resize( numbers.size() );
  for(unsigned i=0;i<numbers.size();++i){
     indices[i]=numbers[i]; atom_der_index[i]=i; 
  }
}

void ReferenceAtoms::printAtoms( OFile& ofile, const double& lunits ) const {
  plumed_assert( indices.size()==reference_atoms.size() && align.size()==reference_atoms.size() && displace.size()==reference_atoms.size() );
  for(unsigned i=0;i<reference_atoms.size();++i){
      ofile.printf("ATOM  %4d  X    RES  %4u  %8.3f%8.3f%8.3f%6.2f%6.2f\n",
        indices[i].serial(), i, 
        lunits*reference_atoms[i][0], lunits*reference_atoms[i][1], lunits*reference_atoms[i][2],
        align[i], displace[i] );
  }
}

bool ReferenceAtoms::parseAtomList( const std::string& key, std::vector<unsigned>& numbers ){
  plumed_assert( numbers.size()==0 );

  std::vector<std::string> strings; 
  if( !parseVector(key,strings,true) ) return false;
  Tools::interpretRanges(strings); 

  numbers.resize( strings.size() ); 
  for(unsigned i=0;i<strings.size();++i){
      AtomNumber atom;
      if( !Tools::convert(strings[i],atom ) ) error("could not convert " + strings[i] + " into atom number");

      bool found=false;
      for(unsigned j=0;j<indices.size();++j){
          if( atom==indices[j] ){ found=true; numbers[i]=j; break; }
      }
      if(!found) error("atom labelled " + strings[i] + " is not present in pdb input file");
  }
  return true;
}

void ReferenceAtoms::getAtomRequests( std::vector<AtomNumber>& numbers, bool disable_checks ){
  singleDomainRequests(numbers,disable_checks);
}

void ReferenceAtoms::singleDomainRequests( std::vector<AtomNumber>& numbers, bool disable_checks ){
  checks_were_disabled=disable_checks;
  atom_der_index.resize( indices.size() );

  if( numbers.size()==0 ){
      for(unsigned i=0;i<indices.size();++i){
         numbers.push_back( indices[i] );
         atom_der_index[i]=i;
      }
  } else {
      if(!disable_checks){
         if( numbers.size()!=indices.size() ) error("mismatched numbers of atoms in pdb frames");
      }

      bool found;
      for(unsigned i=0;i<indices.size();++i){
         found=false;
         if(!disable_checks){
            if( indices[i]!=numbers[i] ) error("found mismatched reference atoms in pdb frames");
            atom_der_index[i]=i;
         } else {
            for(unsigned j=0;j<numbers.size();++j){
              if( indices[i]==numbers[j] ){ found=true; atom_der_index[i]=j; break; }
            } 
            if( !found ){
              atom_der_index[i]=numbers.size(); numbers.push_back( indices[i] );
            }
         }
      }
  }
}

<<<<<<< HEAD
void ReferenceAtoms::displaceReferenceAtoms( const double& weight, const std::vector<Vector>& dir ){
  plumed_dbg_assert( dir.size()==reference_atoms.size() );
  for(unsigned i=0;i<dir.size();++i) reference_atoms[i] += weight*dir[i]; 
}

=======
}
>>>>>>> da5b24e3
}<|MERGE_RESOLUTION|>--- conflicted
+++ resolved
@@ -118,13 +118,10 @@
   }
 }
 
-<<<<<<< HEAD
 void ReferenceAtoms::displaceReferenceAtoms( const double& weight, const std::vector<Vector>& dir ){
   plumed_dbg_assert( dir.size()==reference_atoms.size() );
   for(unsigned i=0;i<dir.size();++i) reference_atoms[i] += weight*dir[i]; 
 }
 
-=======
 }
->>>>>>> da5b24e3
 }