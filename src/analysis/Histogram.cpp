/* +++++++++++++++++++++++++++++++++++++++++++++++++++++++++++++++++++++++++
   Copyright (c) 2012-2016 The plumed team
   (see the PEOPLE file at the root of the distribution for a list of names)

   See http://www.plumed.org for more information.

   This file is part of plumed, version 2.

   plumed is free software: you can redistribute it and/or modify
   it under the terms of the GNU Lesser General Public License as published by
   the Free Software Foundation, either version 3 of the License, or
   (at your option) any later version.

   plumed is distributed in the hope that it will be useful,
   but WITHOUT ANY WARRANTY; without even the implied warranty of
   MERCHANTABILITY or FITNESS FOR A PARTICULAR PURPOSE.  See the
   GNU Lesser General Public License for more details.

   You should have received a copy of the GNU Lesser General Public License
   along with plumed.  If not, see <http://www.gnu.org/licenses/>.
+++++++++++++++++++++++++++++++++++++++++++++++++++++++++++++++++++++++++ */
#include "core/ActionRegister.h"
#include "tools/KernelFunctions.h"
#include "gridtools/ActionWithGrid.h"
#include "vesselbase/ActionWithVessel.h"
#include "vesselbase/StoreDataVessel.h"
#include "core/PlumedMain.h"
#include "core/ActionSet.h"

namespace PLMD{
namespace analysis{

//+PLUMEDOC GRIDCALC HISTOGRAM
/* 
Accumulate the average probability density along a few CVs from a trajectory.

When using this method it is supposed that you have some collective variable \f$\zeta\f$ that 
gives a reasonable description of some physical or chemical phenomenon.  As an example of what we
mean by this suppose you wish to examine the following SN2 reaction:

\f[
 \textrm{OH}^- + \textrm{CH}_3Cl  \rightarrow \textrm{CH}_3OH + \textrm{Cl}^-
\f]

The distance between the chlorine atom and the carbon is an excellent collective variable, \f$\zeta\f$,
in this case because this distance is short for the reactant, \f$\textrm{CH}_3Cl\f$, because the carbon
and chlorine are chemically bonded, and because it is long for the product state when these two atoms are 
not chemically bonded.  We thus might want to accumulate the probability density, \f$P(\zeta)\f$, as a function of this distance
as this will provide us with information about the overall likelihood of the reaction.   Furthermore, the
free energy, \f$F(\zeta)\f$, is related to this probability density via:

\f[
F(\zeta) = - k_B T \ln P(\zeta)
\f]

Accumulating these probability densities is precisely what this Action can be used to do.  Furthermore, the conversion 
of the histogram to the free energy can be achieved by using the method \ref CONVERT_TO_FES.  

We calculate histograms within PLUMED using a method known as kernel density estimation, which you can read more about here:

https://en.wikipedia.org/wiki/Kernel_density_estimation

In PLUMED the value of \f$\zeta\f$ at each discrete instant in time in the trajectory is accumulated.  A kernel, \f$K(\zeta-\zeta(t'),\sigma)\f$,
centered at the current value, \f$\zeta(t)\f$, of this quantity is generated with a bandwith \f$\sigma\f$, which
is set by the user.  These kernels are then used to accumulate the ensemble average for the probability density:

\f[
\langle P(\zeta) \rangle = \frac{ \sum_{t'=0}^t w(t') K(\zeta-\zeta(t'),\sigma) }{ \sum_{t'=0}^t w(t') } 
\f]    

Here the sums run over a portion of the trajectory specified by the user.  The final quantity evalulated is a weighted 
average as the weights, \f$w(t')\f$, allow us to negate the effect any bias might have on the region of phase space 
sampled by the system.  This is discussed in the section of the manual on \ref Analysis.

A discrete analogue of kernel density estimation can also be used.  In this analogue the kernels in the above formula
are replaced by dirac delta functions.   When this method is used the final function calculated is no longer a probability
density - it is instead a probability mass function as each element of the function tells you the value of an integral 
between two points on your grid rather than the value of a (continuous) function on a grid. 

Additional material and examples can be also found in the tutorial \ref belfast-1. 
 
\par Examples

The following input monitors two torsional angles during a simulation
and outputs a continuos histogram as a function of them at the end of the simulation.
\verbatim
TORSION ATOMS=1,2,3,4 LABEL=r1
TORSION ATOMS=2,3,4,5 LABEL=r2
HISTOGRAM ...
  ARG=r1,r2 
  GRID_MIN=-3.14,-3.14 
  GRID_MAX=3.14,3.14 
  GRID_BIN=200,200
  BANDWIDTH=0.05,0.05 
  LABEL=hh
... HISTOGRAM

DUMPGRID GRID=hh FILE=histo
\endverbatim

The following input monitors two torsional angles during a simulation
and outputs a discrete histogram as a function of them at the end of the simulation.
\verbatim
TORSION ATOMS=1,2,3,4 LABEL=r1
TORSION ATOMS=2,3,4,5 LABEL=r2
HISTOGRAM ...
  ARG=r1,r2 
  USE_ALL_DATA
  KERNEL=DISCRETE
  GRID_MIN=-3.14,-3.14 
  GRID_MAX=3.14,3.14 
  GRID_BIN=200,200
  LABEL=hh
... HISTOGRAM

DUMPGRID GRID=hh FILE=histo
\endverbatim

The following input monitors two torsional angles during a simulation
and outputs the histogram accumulated thus far every 100000 steps.
\verbatim
TORSION ATOMS=1,2,3,4 LABEL=r1
TORSION ATOMS=2,3,4,5 LABEL=r2
HISTOGRAM ...
  ARG=r1,r2 
  GRID_MIN=-3.14,-3.14  
  GRID_MAX=3.14,3.14 
  GRID_BIN=200,200
  BANDWIDTH=0.05,0.05 
  LABEL=hh
... HISTOGRAM

DUMPGRID GRID=hh FILE=histo STRIDE=100000
\endverbatim

The following input monitors two torsional angles during a simulation
and outputs a separate histogram for each 100000 steps worth of trajectory.
Notice how the CLEAR keyword is used here and how it is not used in the 
previous example.

\verbatim
TORSION ATOMS=1,2,3,4 LABEL=r1
TORSION ATOMS=2,3,4,5 LABEL=r2
HISTOGRAM ...
  ARG=r1,r2 CLEAR=100000 
  GRID_MIN=-3.14,-3.14  
  GRID_MAX=3.14,3.14 
  GRID_BIN=200,200
  BANDWIDTH=0.05,0.05 
  GRID_WFILE=histo
  LABEL=hh
... HISTOGRAM

DUMPGRID GRID=hh FILE=histo STRIDE=100000
\endverbatim

*/
//+ENDPLUMEDOC

class Histogram : public gridtools::ActionWithGrid { 
private:
  double ww;
  KernelFunctions* kernel;
  vesselbase::ActionWithVessel* myvessel;
  vesselbase::StoreDataVessel* stash;
  gridtools::HistogramOnGrid* myhist; 
public:
  static void registerKeywords( Keywords& keys );
  explicit Histogram(const ActionOptions&ao);
  unsigned getNumberOfQuantities() const ;
  void prepareForAveraging();
  void performOperations( const bool& from_update );
  void finishAveraging();
  bool isPeriodic(){ return false; }
  unsigned getNumberOfDerivatives(); 
  void compute( const unsigned& , MultiValue& ) const ;
};

PLUMED_REGISTER_ACTION(Histogram,"HISTOGRAM")

void Histogram::registerKeywords( Keywords& keys ){
  gridtools::ActionWithGrid::registerKeywords( keys ); keys.use("ARG");
  keys.add("optional","DATA","input data from action with vessel and compute histogram");
  keys.add("compulsory","GRID_MIN","the lower bounds for the grid");
  keys.add("compulsory","GRID_MAX","the upper bounds for the grid");
  keys.add("optional","GRID_BIN","the number of bins for the grid");
  keys.add("optional","GRID_SPACING","the approximate grid spacing (to be used as an alternative or together with GRID_BIN)");
  keys.use("UPDATE_FROM"); keys.use("UPDATE_UNTIL");
}

Histogram::Histogram(const ActionOptions&ao):
Action(ao),
ActionWithGrid(ao),
ww(0.0),
kernel(NULL),
myvessel(NULL),
stash(NULL)
{
  // Read in arguments 
  std::string mlab; parse("DATA",mlab);
  if( mlab.length()>0 ){
     myvessel = plumed.getActionSet().selectWithLabel<ActionWithVessel*>(mlab);
     if(!myvessel) error("action labelled " + mlab + " does not exist or is not an ActionWithVessel");
     stash = myvessel->buildDataStashes( NULL );
     log.printf("  for all base quantities calculated by %s \n",myvessel->getLabel().c_str() );
     // Add the dependency
     addDependency( myvessel );
  } else {
     std::vector<Value*> arg; parseArgumentList("ARG",arg);
     if(!arg.empty()){
        log.printf("  with arguments");
        for(unsigned i=0;i<arg.size();i++) log.printf(" %s",arg[i]->getName().c_str());
        log.printf("\n");
        // Retrieve the bias acting and make sure we request this also
        std::vector<Value*> bias( ActionWithArguments::getArguments() );
        for(unsigned i=0;i<bias.size();++i) arg.push_back( bias[i] ); 
        requestArguments(arg);
     }
  } 

  // Read stuff for grid
  unsigned narg = getNumberOfArguments();
  if( myvessel ) narg=1;
  std::vector<std::string> gmin( narg ), gmax( narg );
  parseVector("GRID_MIN",gmin); parseVector("GRID_MAX",gmax);
  std::vector<unsigned> nbin; parseVector("GRID_BIN",nbin);
  std::vector<double> gspacing; parseVector("GRID_SPACING",gspacing);
  if( nbin.size()!=narg && gspacing.size()!=narg ){
      error("GRID_BIN or GRID_SPACING must be set");
  }  

  // Input of name and labels
  std::string vstring="COMPONENTS=" + getLabel();
  if( myvessel ){
     vstring += " COORDINATES=" + myvessel->getLabel();
     // Input for PBC
     if( myvessel->isPeriodic() ) vstring+=" PBC=T";
     else vstring+=" PBC=F";
  } else {
     vstring += " COORDINATES=" + getPntrToArgument(0)->getName();
     for(unsigned i=1;i<getNumberOfArguments();++i) vstring += "," + getPntrToArgument(i)->getName();
     // Input for PBC
     if( getPntrToArgument(0)->isPeriodic() ) vstring+=" PBC=T";
     else vstring+=" PBC=F";
     for(unsigned i=1;i<getNumberOfArguments();++i){
        if( getPntrToArgument(i)->isPeriodic() ) vstring+=",T";
        else vstring+=",F";
     }
  }
<<<<<<< HEAD
  // Set output format for grid
  gg->setOutputFmt( getOutputFormat() );

  // Now build the histogram
  double weight; std::vector<double> point( getNumberOfArguments() );
  if(kerneltype!="discrete") {
    for(unsigned i=0;i<getNumberOfDataPoints();++i){
      getDataPoint( i, point, weight );
      KernelFunctions kernel( point, bw, kerneltype, "DIAGONAL", weight ); 
      kernel.normalize( getArguments() ); gg->addKernel( kernel );
    }
=======
  // And create the grid
  createGrid( "histogram", vstring ); 
  mygrid->setBounds( gmin, gmax, nbin, gspacing ); 
  myhist = dynamic_cast<gridtools::HistogramOnGrid*>( mygrid ); 
  plumed_assert( myhist ); 
  if( myvessel ){
     // Create a task list
     for(unsigned i=0;i<myvessel->getFullNumberOfTasks();++i) addTaskToList(i);
     setAveragingAction( mygrid, true );
>>>>>>> 33d3d5ef
  } else {
     // Create a task list
     for(unsigned i=0;i<mygrid->getNumberOfPoints();++i) addTaskToList(i);
     myhist->addOneKernelEachTimeOnly();
     setAveragingAction( mygrid, myhist->noDiscreteKernels() ); 
  }
  checkRead(); 
}

unsigned Histogram::getNumberOfDerivatives(){ 
  if( myvessel) return 1; 
  return getNumberOfArguments(); 
}

unsigned Histogram::getNumberOfQuantities() const {
  if( myvessel ) return 3;
  return 2;
}

void Histogram::prepareForAveraging(){
  if( myvessel ){
      deactivateAllTasks(); double norm=0;
      std::vector<double> cvals( myvessel->getNumberOfQuantities() );
      for(unsigned i=0;i<stash->getNumberOfStoredValues();++i){
          taskFlags[i]=1; stash->retrieveSequentialValue(i, false, cvals );
          norm += cvals[0];
      }
      lockContributors(); ww = cweight / norm;
  } else {
      // Now fetch the kernel and the active points
      std::vector<double> point( getNumberOfArguments() );  
      for(unsigned i=0;i<point.size();++i) point[i]=getArgument(i);
      unsigned num_neigh; std::vector<unsigned> neighbors(1);
      kernel = myhist->getKernelAndNeighbors( point, num_neigh, neighbors );

      if( num_neigh>1 ){
          // Activate relevant tasks
          deactivateAllTasks();
          for(unsigned i=0;i<num_neigh;++i) taskFlags[neighbors[i]]=1; 
          lockContributors();
      } else {
          // This is used when we are not doing kernel density evaluation
          mygrid->setGridElement( neighbors[0], 0, mygrid->getGridElement( neighbors[0], 0 ) + cweight ); 
      }  
  }
}

void Histogram::performOperations( const bool& from_update ){ if( !myvessel ) plumed_dbg_assert( !myhist->noDiscreteKernels() ); }

void Histogram::finishAveraging(){
  if( !myvessel ) delete kernel;
}

void Histogram::compute( const unsigned& current, MultiValue& myvals ) const {  
  if( myvessel ){
      std::vector<double> cvals( myvessel->getNumberOfQuantities() );
      stash->retrieveSequentialValue( current, false, cvals );
      myvals.setValue( 0, cvals[0] ); myvals.setValue( 1, cvals[1] ); myvals.setValue( 2, ww );
  } else {
      std::vector<Value*> vv( myhist->getVectorOfValues() );
      std::vector<double> val( getNumberOfArguments() ), der( getNumberOfArguments() ); 
      // Retrieve the location of the grid point at which we are evaluating the kernel
      mygrid->getGridPointCoordinates( current, val );
      for(unsigned i=0;i<getNumberOfArguments();++i) vv[i]->set( val[i] );
      // Evaluate the histogram at the relevant grid point and set the values 
      double vvh = kernel->evaluate( vv, der ,true); myvals.setValue( 1, vvh );
      // Set the derivatives and delete the vector of values
      for(unsigned i=0;i<getNumberOfArguments();++i){ myvals.setDerivative( 1, i, der[i] ); delete vv[i]; }
  }
}

}
}<|MERGE_RESOLUTION|>--- conflicted
+++ resolved
@@ -247,19 +247,6 @@
         else vstring+=",F";
      }
   }
-<<<<<<< HEAD
-  // Set output format for grid
-  gg->setOutputFmt( getOutputFormat() );
-
-  // Now build the histogram
-  double weight; std::vector<double> point( getNumberOfArguments() );
-  if(kerneltype!="discrete") {
-    for(unsigned i=0;i<getNumberOfDataPoints();++i){
-      getDataPoint( i, point, weight );
-      KernelFunctions kernel( point, bw, kerneltype, "DIAGONAL", weight ); 
-      kernel.normalize( getArguments() ); gg->addKernel( kernel );
-    }
-=======
   // And create the grid
   createGrid( "histogram", vstring ); 
   mygrid->setBounds( gmin, gmax, nbin, gspacing ); 
@@ -269,7 +256,6 @@
      // Create a task list
      for(unsigned i=0;i<myvessel->getFullNumberOfTasks();++i) addTaskToList(i);
      setAveragingAction( mygrid, true );
->>>>>>> 33d3d5ef
   } else {
      // Create a task list
      for(unsigned i=0;i<mygrid->getNumberOfPoints();++i) addTaskToList(i);
