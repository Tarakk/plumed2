--- conflicted
+++ resolved
@@ -61,13 +61,9 @@
   atoms(*new Atoms(*this)),
   actionSet(*new ActionSet(*this)),
   bias(0.0),
-<<<<<<< HEAD
   exchangePatterns(*new(ExchangePatterns)),
-  novirial(false)
-=======
   novirial(false),
   restart(false)
->>>>>>> 1da19a9f
 {
   log.link(comm);
   log.setLinePrefix("PLUMED: ");
@@ -366,13 +362,8 @@
   ifile.link(*this);
   ifile.open(str);
   std::vector<std::string> words;
-<<<<<<< HEAD
   exchangePatterns.setFlag(exchangePatterns.NONE);
-  while(Tools::getParsedLine(fp,words)){
-=======
-  exchangepatterns.setFlag(exchangepatterns.NONE);
   while(Tools::getParsedLine(ifile,words)){
->>>>>>> 1da19a9f
     if(words.empty())continue;
     else if(words[0]=="ENDPLUMED") break;
     else if(words[0]=="LOAD") load(words);
