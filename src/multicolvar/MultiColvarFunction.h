/* +++++++++++++++++++++++++++++++++++++++++++++++++++++++++++++++++++++++++
   Copyright (c) 2014 The plumed team
   (see the PEOPLE file at the root of the distribution for a list of names)

   See http://www.plumed-code.org for more information.

   This file is part of plumed, version 2.

   plumed is free software: you can redistribute it and/or modify
   it under the terms of the GNU Lesser General Public License as published by
   the Free Software Foundation, either version 3 of the License, or
   (at your option) any later version.

   plumed is distributed in the hope that it will be useful,
   but WITHOUT ANY WARRANTY; without even the implied warranty of
   MERCHANTABILITY or FITNESS FOR A PARTICULAR PURPOSE.  See the
   GNU Lesser General Public License for more details.

   You should have received a copy of the GNU Lesser General Public License
   along with plumed.  If not, see <http://www.gnu.org/licenses/>.
+++++++++++++++++++++++++++++++++++++++++++++++++++++++++++++++++++++++++ */
#ifndef __PLUMED_multicolvar_MultiColvarFunction_h
#define __PLUMED_multicolvar_MultiColvarFunction_h

#include "tools/Matrix.h"
#include "MultiColvarBase.h"
#include "StoreCentralAtomsVessel.h"

namespace PLMD {
namespace multicolvar {

class MultiColvarFunction : public MultiColvarBase {
private:
/// Tolerance used for weights of elements
  double wtolerance;
/// The multicolvar from which we construct these quantities
  std::vector<multicolvar::MultiColvarBase*> mybasemulticolvars;
/// This is used to keep track of what is calculated where
  std::vector<unsigned> colvar_label;
/// Used for numerical derivatives
  Matrix<double> numder_store;
/// A tempory vector that is used for retrieving vectors
  std::vector<double> tvals;
/// This sets up the atom list
  void setupAtomLists();
protected:
/// Get the total number of tasks that this calculation is based on
  unsigned getFullNumberOfBaseTasks() const ;
/// Get the index of the ith colvar we are using
  unsigned getColvarIndex( const unsigned& ) const;
/// Get the position of one of the central atoms
  Vector getPositionOfCentralAtom(const unsigned&) const;
/// Add derivatives of value wrt to an atomic position 
  void addCentralAtomsDerivatives( const unsigned& , const unsigned& , const Vector& );
/// Extract the value for the iatom th base task (this ignores current_atoms)
  void extractValueForBaseTask( const unsigned& iatom, std::vector<double>& vals );
/// Retrieve the value calculated by the iatom th base task (this uses current_atoms)
  void getValueForBaseTask( const unsigned& iatom, std::vector<double>& vals );
/// Retrieve the vector calculated by the iatom th base task (this uses current_atoms)
  void getVectorForBaseTask( const unsigned& iatom, std::vector<double>& vecs );
/// Add the derivatives of this quantity (this ignores current_atoms)
  void extractWeightedAverageAndDerivatives( const unsigned& iatom, const double& weight );
/// Add the value and derivatives of this quantity (this uses current_atoms)
  void accumulateWeightedAverageAndDerivatives( const unsigned& iatom, const double& weight );
/// Add derivative wrt to the position of the central atom
  void addDerivativeOfCentralAtomPos( const unsigned& iatom, const Tensor& der );
/// Convert an index in the global array to an index in the individual base colvars
  unsigned convertToLocalIndex( const unsigned& index, const unsigned& mcv_code ) const ;
/// Add derivatives to the orientation
  void addOrientationDerivatives( const unsigned& iatom, const std::vector<double>& der );
/// Build colvars for atoms as if they were symmetry functions
  void buildSymmetryFunctionLists();
/// Build a colvar for each pair of atoms
  void buildAtomListWithPairs( const bool& allow_intra_group );
/// Get the number of base multicolvars 
  unsigned getNumberOfBaseMultiColvars() const ;
/// Get an example of the underlying multicolvar
  MultiColvarBase* getBaseMultiColvar( const unsigned& icolv );
/// Return the base multicolvar index that this colvar is a part of
  unsigned getBaseColvarNumber( const unsigned& iatom ) const ;
public:
  MultiColvarFunction(const ActionOptions&);
  static void registerKeywords( Keywords& keys );
/// Active element in atoms_with_derivatives
  void atomHasDerivative( const unsigned& iatom );
/// Finish task list update
//  void finishTaskListUpdate();
/// Resize the dynamic arrays 
  void resizeDynamicArrays();
/// Update the atoms that are active
  virtual void updateActiveAtoms();
/// Regular calculate
  void calculate();
/// Calculate the numerical derivatives for this action
  void calculateNumericalDerivatives( ActionWithValue* a=NULL );
/// Calculate the position of the central atom
  Vector calculateCentralAtomPosition();
/// Get the position of the central atom
  virtual Vector getCentralAtom()=0;
/// Add derivatives from storage vessels in MultiColvarBase
  void addStoredDerivative( const unsigned&, const unsigned&, const unsigned&, const double& );
/// This is used in MultiColvarBase only - it is used to setup the link cells
  Vector getPositionOfAtomForLinkCells( const unsigned& iatom );
/// Some things can be inactive in functions
  bool isCurrentlyActive( const unsigned& code ){ return true; }
};

inline
<<<<<<< HEAD
unsigned MultiColvarFunction::getBaseQuantityIndex( const unsigned& code ){
  return code;    
}

inline
bool MultiColvarFunction::isCurrentlyActive( const unsigned& code ){
  plumed_dbg_assert( code<getFullNumberOfBaseTasks() ); unsigned mmc=colvar_label[code];
  return mybasemulticolvars[mmc]->storedValueIsActive( convertToLocalIndex(code,mmc) );
}

inline
=======
>>>>>>> 961ed853
unsigned MultiColvarFunction::getFullNumberOfBaseTasks() const {
  return colvar_label.size();
}


inline
unsigned MultiColvarFunction::getNumberOfBaseMultiColvars() const {
  return mybasemulticolvars.size();
}

inline
MultiColvarBase* MultiColvarFunction::getBaseMultiColvar( const unsigned& icolv ){
  plumed_dbg_assert( icolv<mybasemulticolvars.size() );
  return mybasemulticolvars[icolv];
} 

inline
unsigned MultiColvarFunction::convertToLocalIndex( const unsigned& index, const unsigned& mcv_code ) const {
  unsigned t1 = index;
  for(unsigned k=0;k<mcv_code;++k) t1 -= mybasemulticolvars[k]->getFullNumberOfTasks();
  return t1;
}

inline
unsigned MultiColvarFunction::getBaseColvarNumber( const unsigned& iatom ) const {
  return colvar_label[ current_atoms[iatom] ];
}

inline
Vector MultiColvarFunction::getPositionOfAtomForLinkCells( const unsigned& iatom ){
  plumed_dbg_assert( iatom<getFullNumberOfBaseTasks() ); unsigned mmc=colvar_label[ iatom ];
  return mybasemulticolvars[mmc]->getCentralAtomPosition( convertToLocalIndex(iatom,mmc) );
}

inline
Vector MultiColvarFunction::getPositionOfCentralAtom( const unsigned& iatom ) const {
  plumed_dbg_assert( iatom<natomsper ); unsigned mmc = colvar_label[ current_atoms[iatom] ];
  return mybasemulticolvars[mmc]->getCentralAtomPosition( convertToLocalIndex(current_atoms[iatom],mmc) );   
}

inline
void MultiColvarFunction::addCentralAtomsDerivatives( const unsigned& iatom, const unsigned& jout, const Vector& der ){
  if( doNotCalculateDerivatives() ) return ;

  plumed_dbg_assert( iatom<natomsper ); unsigned mmc = colvar_label[ current_atoms[iatom] ]; 
  mybasemulticolvars[mmc]->addCentralAtomDerivativeToFunction( convertToLocalIndex(current_atoms[iatom],mmc), jout, mmc, der, this );
}

inline
void MultiColvarFunction::atomHasDerivative( const unsigned& iatom ){
  plumed_dbg_assert( !doNotCalculateDerivatives() );
  atoms_with_derivatives.activate( iatom );
}

inline
void MultiColvarFunction::addDerivativeOfCentralAtomPos( const unsigned& iatom, const Tensor& der ){
  if( doNotCalculateDerivatives() ) return;

  plumed_dbg_assert( iatom<natomsper ); unsigned mmc = colvar_label[ current_atoms[iatom] ]; Vector tmpder;
  for(unsigned i=0;i<3;++i){
      for(unsigned j=0;j<3;++j) tmpder[j]=der(i,j);
      mybasemulticolvars[mmc]->addCentralAtomDerivativeToFunction( convertToLocalIndex(current_atoms[iatom],mmc), (2+i), mmc, tmpder, this );
  }
}

inline
void MultiColvarFunction::extractValueForBaseTask( const unsigned& iatom, std::vector<double>& vals ){
  unsigned mmc = colvar_label[iatom]; mybasemulticolvars[mmc]->getValueForTask( convertToLocalIndex(iatom,mmc), vals ); 
}

inline
void MultiColvarFunction::getValueForBaseTask( const unsigned& iatom, std::vector<double>& vals ){
  plumed_dbg_assert( iatom<natomsper ); extractValueForBaseTask( current_atoms[iatom], vals );
}

inline
void MultiColvarFunction::getVectorForBaseTask( const unsigned& iatom, std::vector<double>& vec ){
  plumed_dbg_assert( vec.size()==mybasemulticolvars[0]->getNumberOfQuantities()-5 && tvals.size()>1 );
  getValueForBaseTask( iatom, tvals ); for(unsigned i=0;i<vec.size();++i) vec[i]=tvals[i+1];
}

inline
void MultiColvarFunction::extractWeightedAverageAndDerivatives( const unsigned& iatom, const double& weight ){
  if( doNotCalculateDerivatives() ) return;
  unsigned mmc = colvar_label[iatom];
  mybasemulticolvars[mmc]->addWeightedValueDerivatives( convertToLocalIndex(iatom, mmc), mmc, weight, this );
}

inline
void MultiColvarFunction::accumulateWeightedAverageAndDerivatives( const unsigned& iatom, const double& weight ){
  if( doNotCalculateDerivatives() ) return;
  plumed_dbg_assert( iatom<natomsper ); extractWeightedAverageAndDerivatives( current_atoms[iatom], weight ); 
}

inline
void MultiColvarFunction::addOrientationDerivatives( const unsigned& iatom , const std::vector<double>& der ){
  if( doNotCalculateDerivatives() ) return;

  plumed_dbg_assert( iatom<natomsper ); unsigned mmc = colvar_label[ current_atoms[iatom] ];
  unsigned jout=2; if( usespecies && iatom==0 ) jout=1;
  mybasemulticolvars[mmc]->addOrientationDerivativesToBase( convertToLocalIndex(current_atoms[iatom],mmc), jout, mmc, der, this );
}

}
}
#endif<|MERGE_RESOLUTION|>--- conflicted
+++ resolved
@@ -83,8 +83,6 @@
   static void registerKeywords( Keywords& keys );
 /// Active element in atoms_with_derivatives
   void atomHasDerivative( const unsigned& iatom );
-/// Finish task list update
-//  void finishTaskListUpdate();
 /// Resize the dynamic arrays 
   void resizeDynamicArrays();
 /// Update the atoms that are active
@@ -102,14 +100,8 @@
 /// This is used in MultiColvarBase only - it is used to setup the link cells
   Vector getPositionOfAtomForLinkCells( const unsigned& iatom );
 /// Some things can be inactive in functions
-  bool isCurrentlyActive( const unsigned& code ){ return true; }
+  bool isCurrentlyActive( const unsigned& code );
 };
-
-inline
-<<<<<<< HEAD
-unsigned MultiColvarFunction::getBaseQuantityIndex( const unsigned& code ){
-  return code;    
-}
 
 inline
 bool MultiColvarFunction::isCurrentlyActive( const unsigned& code ){
@@ -118,8 +110,6 @@
 }
 
 inline
-=======
->>>>>>> 961ed853
 unsigned MultiColvarFunction::getFullNumberOfBaseTasks() const {
   return colvar_label.size();
 }
