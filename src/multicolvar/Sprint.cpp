/* +++++++++++++++++++++++++++++++++++++++++++++++++++++++++++++++++++++++++
   Copyright (c) 2013,2014 The plumed team
   (see the PEOPLE file at the root of the distribution for a list of names)

   See http://www.plumed-code.org for more information.

   This file is part of plumed, version 2.

   plumed is free software: you can redistribute it and/or modify
   it under the terms of the GNU Lesser General Public License as published by
   the Free Software Foundation, either version 3 of the License, or
   (at your option) any later version.

   plumed is distributed in the hope that it will be useful,
   but WITHOUT ANY WARRANTY; without even the implied warranty of
   MERCHANTABILITY or FITNESS FOR A PARTICULAR PURPOSE.  See the
   GNU Lesser General Public License for more details.

   You should have received a copy of the GNU Lesser General Public License
   along with plumed.  If not, see <http://www.gnu.org/licenses/>.
+++++++++++++++++++++++++++++++++++++++++++++++++++++++++++++++++++++++++ */
#include "AdjacencyMatrixAction.h"
#include "core/ActionRegister.h"

//+PLUMEDOC MCOLVARF SPRINT
/*
Calculate SPRINT topological variables.

The SPRINT topological variables are calculated from the largest eigenvalue, \f$\lambda\f$ of
an \f$n\times n\f$ adjacency matrix and its corresponding eigenvector, \f$\mathbf{V}\f$, using:

\f[
s_i = \sqrt{n} \lambda v_i
\f]

You can use different quantities to measure whether or not two given atoms/molecules are
adjacent or not in the adjacency matrix.  The simplest measure of adjacency is is whether
two atoms/molecules are within some cutoff of each other.  Further complexity can be added by 
insisting that two molecules are adjacent if they are within a certain distance of each 
other and if they have similar orientations.

\par Examples

This example input calculates the 7 SPRINT coordinates for a 7 atom cluster of Lennard-Jones
atoms and prints their values to a file.  In this input the SPRINT coordinates are calculated
in the manner described in ?? so two atoms are adjacent if they are within a cutoff:

\verbatim
DENSITY SPECIES=1-7 LABEL=d1
SPRINT ARG=d1 SWITCH={RATIONAL R_0=0.1} LABEL=ss
PRINT ARG=ss.* FILE=colvar 
\endverbatim

This example input calculates the 14 SPRINT coordinates foa a molecule composed of 7 hydrogen and
7 carbon atoms.  Once again two atoms are adjacent if they are within a cutoff:

\verbatim
DENSITY SPECIES=1-7 LABEL=c
DENSITY SPECIES=8-14 LABEL=h

SPRINT ...
 ARG=c,h
 SWITCH11={RATIONAL R_0=2.6 NN=6 MM=12}
 SWITCH12={RATIONAL R_0=2.2 NN=6 MM=12}
 SWITCH22={RATIONAL R_0=2.2 NN=6 MM=12}
 LABEL=ss
... SPRINT

PRINT ARG=ss.* FILE=colvar
\endverbatim

*/
//+ENDPLUMEDOC


namespace PLMD {
namespace multicolvar {

class Sprint : public AdjacencyMatrixAction {
private:
/// Square root of number of atoms
  double sqrtn;
/// Largest eigenvalue
  double lambda;
/// Vector that stores eigenvalues
  std::vector<double> eigvals;
/// Vector that stores max eigenvector
  std::vector< std::pair<double,int> > maxeig;
/// Adjacency matrix
  Matrix<double> mymatrix;
/// Matrix that stores eigenvectors
  Matrix<double> eigenvecs;
public:
/// Create manual
  static void registerKeywords( Keywords& keys );
/// Constructor
  Sprint(const ActionOptions&);
/// Do the matrix calculation
  void completeCalculation();
/// Sprint needs its only apply routine as it creates values
  void apply();
};

PLUMED_REGISTER_ACTION(Sprint,"SPRINT")

void Sprint::registerKeywords( Keywords& keys ){
  AdjacencyMatrixAction::registerKeywords( keys );
  componentsAreNotOptional(keys);
<<<<<<< HEAD
  keys.addOutputComponent("coord-","default","all \f$n\f$ sprint coordinates are calculated and then stored in increasing order. "
                                             "the smallest sprint coordinate will be labelled <em>label</em>.coord-0, "
                                             "the second smallest will be labelleled <em>label</em>.coord-1 and so on");
=======
  keys.addOutputComponent("coord","default","all \f$n\f$ sprint coordinates are calculated and then stored in increasing order. "
                                            "the smallest sprint coordinate will be labelled <em>label</em>.coord-1, "
                                            "the second smallest will be labelleled <em>label</em>.coord-1 and so on");
>>>>>>> 84094be6
}

Sprint::Sprint(const ActionOptions&ao):
Action(ao),
AdjacencyMatrixAction(ao),
eigvals( getFullNumberOfBaseTasks() ),
maxeig( getFullNumberOfBaseTasks() ),
mymatrix( getFullNumberOfBaseTasks(), getFullNumberOfBaseTasks() ),
eigenvecs( getFullNumberOfBaseTasks(), getFullNumberOfBaseTasks() )
{
   // Check for bad colvar input
   for(unsigned i=0;i<getNumberOfBaseMultiColvars();++i){
      if( !getBaseMultiColvar(i)->hasDifferentiableOrientation() ) error("cannot use multicolvar of type " + getBaseMultiColvar(i)->getName() );
   }

   // Create all the values
   sqrtn = sqrt( static_cast<double>( getFullNumberOfBaseTasks() ) );
   for(unsigned i=0;i<getFullNumberOfBaseTasks();++i){
      std::string num; Tools::convert(i,num);
      addComponentWithDerivatives("coord-"+num);
      componentIsNotPeriodic("coord-"+num);
      getPntrToComponent(i)->resizeDerivatives( getNumberOfDerivatives() );
   }
}

void Sprint::completeCalculation(){
   // Get the adjacency matrix
   retrieveMatrix( mymatrix ); 
   // Diagonalize it
   diagMat( mymatrix, eigvals, eigenvecs );
   // Get the maximum eigevalue
   double lambda = eigvals[ getFullNumberOfBaseTasks()-1 ];
   // Get the corresponding eigenvector
   for(unsigned j=0;j<maxeig.size();++j){
       maxeig[j].first = fabs( eigenvecs( getFullNumberOfBaseTasks()-1, j ) );
       maxeig[j].second = j;
       // Must make all components of principle eigenvector +ve
       eigenvecs( getFullNumberOfBaseTasks()-1, j ) = maxeig[j].first;
   }

   // Reorder each block of eigevectors
   unsigned startnum=0;
   for(unsigned j=0;j<getNumberOfBaseMultiColvars();++j){
       unsigned nthis = getBaseMultiColvar(j)->getFullNumberOfTasks();
       // Sort into ascending order
       std::sort( maxeig.begin() + startnum, maxeig.begin() + startnum + nthis );
       // Used so we can do sorting in blocks 
       startnum += nthis;
   }
   // Set the sprint coordinates
   for(unsigned icomp=0;icomp<getNumberOfComponents();++icomp){
      getPntrToComponent(icomp)->set( sqrtn*lambda*maxeig[icomp].first );
   }

   // Parallelism
   unsigned rank, stride;
   if( serialCalculation() ){ stride=1; rank=0; }
   else { rank=comm.Get_rank(); stride=comm.Get_size(); } 

   // Derivatives
   Matrix<double> mymat_ders( getNumberOfComponents(), getNumberOfDerivatives() ); 
   unsigned nval = getFullNumberOfBaseTasks(); mymat_ders=0; 
   for(unsigned i=rank;i<getNumberOfActiveMatrixElements();i+=stride){
      setMatrixIndexesForTask( i ); unsigned j=current_atoms[0], k=current_atoms[1];
      double tmp1 = 2 * eigenvecs(nval-1,j)*eigenvecs(nval-1,k);
      for(unsigned icomp=0;icomp<getNumberOfComponents();++icomp){
          double tmp2 = 0.; 
          for(unsigned n=0;n<nval-1;++n){  // Need care on following line
              tmp2 += eigenvecs(n,maxeig[icomp].second) * ( eigenvecs(n,j)*eigenvecs(nval-1,k) + eigenvecs(n,k)*eigenvecs(nval-1,j) ) / ( lambda - eigvals[n] );
          }
          addDerivativesOnMatrixElement( i, icomp, sqrtn*( tmp1*maxeig[icomp].first + tmp2*lambda ), mymat_ders );
      }
   }
   if( !serialCalculation() ) comm.Sum( mymat_ders );

   for(unsigned j=0;j<getNumberOfComponents();++j){
       Value* val=getPntrToComponent(j); 
       for(unsigned i=0;i<getNumberOfDerivatives();++i) val->addDerivative( i, mymat_ders(j,i) );
   }
}

void Sprint::apply(){
  std::vector<Vector>&   f(modifyForces());
  Tensor&           v(modifyVirial());
  unsigned          nat=getNumberOfAtoms();

  std::vector<double> forces( 3*getNumberOfAtoms() + 9 );
  for(unsigned i=0;i<getNumberOfComponents();++i){
     if( getPntrToComponent(i)->applyForce( forces ) ){
       for(unsigned j=0;j<nat;++j){
          f[j][0]+=forces[3*j+0];
          f[j][1]+=forces[3*j+1];
          f[j][2]+=forces[3*j+2];
       }
       v(0,0)+=forces[3*nat+0];
       v(0,1)+=forces[3*nat+1];
       v(0,2)+=forces[3*nat+2];
       v(1,0)+=forces[3*nat+3];
       v(1,1)+=forces[3*nat+4];
       v(1,2)+=forces[3*nat+5];
       v(2,0)+=forces[3*nat+6];
       v(2,1)+=forces[3*nat+7];
       v(2,2)+=forces[3*nat+8];
     }
  }
}

}
}<|MERGE_RESOLUTION|>--- conflicted
+++ resolved
@@ -106,15 +106,9 @@
 void Sprint::registerKeywords( Keywords& keys ){
   AdjacencyMatrixAction::registerKeywords( keys );
   componentsAreNotOptional(keys);
-<<<<<<< HEAD
-  keys.addOutputComponent("coord-","default","all \f$n\f$ sprint coordinates are calculated and then stored in increasing order. "
-                                             "the smallest sprint coordinate will be labelled <em>label</em>.coord-0, "
-                                             "the second smallest will be labelleled <em>label</em>.coord-1 and so on");
-=======
   keys.addOutputComponent("coord","default","all \f$n\f$ sprint coordinates are calculated and then stored in increasing order. "
                                             "the smallest sprint coordinate will be labelled <em>label</em>.coord-1, "
                                             "the second smallest will be labelleled <em>label</em>.coord-1 and so on");
->>>>>>> 84094be6
 }
 
 Sprint::Sprint(const ActionOptions&ao):
