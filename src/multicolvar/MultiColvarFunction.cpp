--- conflicted
+++ resolved
@@ -24,6 +24,7 @@
 #include "core/ActionSet.h"
 #include "tools/Pbc.h"
 #include "MultiColvarBase.h"
+#include "BridgedMultiColvarFunction.h"
 
 namespace PLMD {
 namespace multicolvar { 
@@ -77,7 +78,9 @@
   // Copy lists of atoms involved from base multicolvars 
   std::vector<AtomNumber> all_atoms, tmp_atoms;
   for(unsigned i=0;i<mybasemulticolvars.size();++i){
-      tmp_atoms=mybasemulticolvars[i]->getAbsoluteIndexes();
+      BridgedMultiColvarFunction* mybr=dynamic_cast<BridgedMultiColvarFunction*>( mybasemulticolvars[i] );
+      if( mybr ) tmp_atoms=(mybr->mycolv)->getAbsoluteIndexes();
+      else tmp_atoms=mybasemulticolvars[i]->getAbsoluteIndexes();
       for(unsigned j=0;j<tmp_atoms.size();++j) all_atoms.push_back( tmp_atoms[j] );
   }   
   
@@ -155,64 +158,7 @@
         }
      }
   }
-<<<<<<< HEAD
-  // Copy lists of atoms involved from base multicolvars
-  for(unsigned i=0;i<mybasemulticolvars.size();++i) mybasemulticolvars[i]->copyAtomListToFunction( this );
-  // Do all setup stuff in MultiColvarBase
-  setupMultiColvarBase();
-}
-
-void MultiColvarFunction::finishTaskListUpdate(){
-  std::vector< std::vector<bool> > additionalTasks( mybasemulticolvars.size() );
-  if( !contributorsAreUnlocked ){
-      // Make a list of the tasks required 
-      for(unsigned i=0;i<mybasemulticolvars.size();++i){
-          additionalTasks[i].resize(mybasemulticolvars[i]->getFullNumberOfTasks(), false );
-      }
-
-      // Find what we are required to calculate from base multcolvar
-      for(unsigned i=0;i<getCurrentNumberOfActiveTasks();++i){
-          bool check=setupCurrentAtomList( getActiveTask(i) );
-          plumed_assert( check );
-          for(unsigned j=0;j<natomsper;++j){
-             unsigned mmc = colvar_label[current_atoms[j]];
-             unsigned tl = convertToLocalIndex( current_atoms[j], mmc );
-             additionalTasks[mmc][tl] = true;
-          }
-      }
-  } else {
-      // Make a list of the tasks required 
-      for(unsigned i=0;i<mybasemulticolvars.size();++i){
-          additionalTasks[i].resize(mybasemulticolvars[i]->getFullNumberOfTasks(), true );
-      }
-  }
-
-  // Deactivate all atoms
-  all_atoms.deactivateAll(); all_atoms.resetTranslator(); 
-  unsigned start=0;
-  for(unsigned i=0;i<mybasemulticolvars.size();++i){ 
-     // Add these requirements in the base colvar
-     mybasemulticolvars[i]->activateTheseTasks( additionalTasks[i] );
-     // Redo preparation step for base colvar
-     mybasemulticolvars[i]->prepare();
-     // Copy the active atoms here
-     mybasemulticolvars[i]->copyActiveAtomsToFunction( this, start );
-     // Make sure we are updating the correct atoms
-     start += mybasemulticolvars[i]->all_atoms.fullSize();
-  }
-  // Update all atoms array
-  all_atoms.updateActiveMembers();
-  // Request the atoms
-  ActionAtomistic::requestAtoms( all_atoms.retrieveActiveList() );
-  // Re-add all the dependencies
-  for(unsigned i=0;i<mybasemulticolvars.size();++i) addDependency(mybasemulticolvars[i]);
-  // Resize arrays in MultiColvarBase
-  resizeLocalArrays();
-  // Make numerical derivatives work
-  if( checkNumericalDerivatives() ) numder_store.resize( getNumberOfComponents(), getNumberOfDerivatives() );
-=======
   setupAtomLists(); 
->>>>>>> 961ed853
 }
 
 void MultiColvarFunction::calculate(){
@@ -227,22 +173,6 @@
      changeBox( mybasemulticolvars[maxb]->getBox() );
   }
   setupLinkCells(); 
-
-  if( !usespecies ){
-     // Now set up tasks for this step
-     std::vector<bool> activeTasks( getFullNumberOfTasks(), true ); 
-     for(unsigned i=0;i<activeTasks.size();++i){
-         setupCurrentAtomList( getTaskCode(i) ); bool inactive=false;
-         for(unsigned i=0;i<current_atoms.size();++i){
-            if( !isCurrentlyActive( current_atoms[i] ) ) inactive=true;
-         }
-         if( inactive ) activeTasks[i]=false; 
-     }
-     contributorsAreUnlocked=true; 
-     deactivateAllTasks(); activateTheseTasks( activeTasks ); 
-     contributorsAreUnlocked=false;
-  }
-  
   // And run all tasks
   runAllTasks();
 }
